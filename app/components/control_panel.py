--- conflicted
+++ resolved
@@ -230,11 +230,7 @@
             if dlg.ShowModal() != wx.ID_YES:
                 return
         self._log(f'Saving crystal data to {filepath}')
-<<<<<<< HEAD
         self.crystal.to_json(Path(filepath), overwrite=True)
-=======
-        self.crystal.to_json(filepath, overwrite=True)
->>>>>>> aed3e487
         self._log(f'Crystal saved to {filepath}.')
 
     def on_rotate(self, event):
