--- conflicted
+++ resolved
@@ -386,7 +386,6 @@
             ax, ay = self._relative_to_image_coords(anchor_pos)
 
             # Draw a line from the vertex to the anchor point
-<<<<<<< HEAD
             gc.SetPen(wx.Pen((*self.ACTIVE_LINE_COLOUR, 150), 2, wx.PENSTYLE_SHORT_DASH))
             gc.StrokeLine(int(vx), int(vy), int(ax), int(ay))
 
@@ -396,27 +395,13 @@
             gc.SetPen(wx.Pen((*colour, self.ACTIVE_OUTLINE_ALPHA), 1))
             gc.SetBrush(wx.Brush((*colour, self.ACTIVE_FILL_ALPHA)))
             gc.DrawEllipse(vx - radius, vy - radius, 2 * radius, 2 * radius)
-=======
-            mem_dc.SetPen(wx.Pen((*self.ACTIVE_LINE_COLOUR, 150), 2, wx.PENSTYLE_SHORT_DASH))
-            mem_dc.DrawLine(wx.Point((vx, vy)), wx.Point((ax, ay)))
-
-            # Draw a circle at the location of the vertex
-            colour = self.ACTIVE_COLOUR_FACING if vertex_key[1] == 'facing' else self.ACTIVE_COLOUR_BACK
-            mem_dc.SetPen(wx.Pen((*colour, self.ACTIVE_OUTLINE_ALPHA), 1))
-            mem_dc.SetBrush(wx.Brush((*colour, self.ACTIVE_FILL_ALPHA)))
-            mem_dc.DrawCircle(wx.Point((vx, vy)), self.ACTIVE_CIRCLE_RADIUS)
->>>>>>> 930edd65
 
             # Draw a cross at the location of the anchor point
             d = self.ANCHOR_CROSS_SIZE / math.sqrt(2)
-<<<<<<< HEAD
+
             gc.SetPen(wx.Pen((*self.ACTIVE_CROSS_COLOUR, 150), 1))
             gc.StrokeLine(int(ax - d), int(ay - d), int(ax + d), int(ay + d))
             gc.StrokeLine(int(ax + d), int(ay - d), int(ax - d), int(ay + d))
-=======
-            mem_dc.DrawLine(wx.Point((ax - d, ay - d)), wx.Point((ax + d, ay + d)))
-            mem_dc.DrawLine(wx.Point((ax + d, ay - d)), wx.Point((ax - d, ay + d)))
->>>>>>> 930edd65
 
         # Draw a cross at the selected anchor position with a connecting line from the selected vertex
         if self.selected_anchor is not None or self.selected_vertex is not None and self.anchor_point is not None:
@@ -433,25 +418,14 @@
 
                 if draw_line:
                     # Connecting line
-<<<<<<< HEAD
                     gc.SetPen(wx.Pen((*self.ANCHOR_LINE_COLOUR, 255), 2, wx.PENSTYLE_SHORT_DASH))
                     gc.StrokeLine(int(vx), int(vy), int(ax), int(ay))
-=======
-                    mem_dc.SetPen(wx.Pen((*self.ANCHOR_LINE_COLOUR, 255), 2, wx.PENSTYLE_SHORT_DASH))
-                    mem_dc.DrawLine(wx.Point((vx, vy)), wx.Point((ax, ay)))
->>>>>>> 930edd65
 
                     # Cross at the anchor point
                     d = self.ANCHOR_CROSS_SIZE / math.sqrt(2)
-<<<<<<< HEAD
                     gc.SetPen(wx.Pen((*self.ANCHOR_CROSS_COLOUR, 255), 2))
                     gc.StrokeLine(int(ax - d), int(ay - d), int(ax + d), int(ay + d))
                     gc.StrokeLine(int(ax + d), int(ay - d), int(ax - d), int(ay + d))
-
-=======
-                    mem_dc.DrawLine(wx.Point((ax - d, ay - d)), wx.Point((ax + d, ay + d)))
-                    mem_dc.DrawLine(wx.Point((ax + d, ay - d)), wx.Point((ax - d, ay + d)))
->>>>>>> 930edd65
 
             # If the vertex is not found, reset to highlight mode unless we were trying to show a saved anchor
             except VertexNotFoundInImageError:
@@ -479,16 +453,10 @@
 
             try:
                 vx, vy = self._get_vertex_image_coords((v_id, face_idx))
-<<<<<<< HEAD
 
                 gc.SetPen(wx.Pen(outline_colour, 1))
                 gc.SetBrush(wx.Brush(fill_colour))
                 gc.DrawEllipse(vx - radius, vy - radius, 2 * radius, 2 * radius)
-=======
-                mem_dc.SetPen(wx.Pen(outline_colour, 1))
-                mem_dc.SetBrush(wx.Brush(fill_colour))
-                mem_dc.DrawCircle(wx.Point((vx, vy)), radius)
->>>>>>> 930edd65
 
             # If the vertex is not found, reset to highlight mode unless we were trying to show a saved anchor
             except VertexNotFoundInImageError:
