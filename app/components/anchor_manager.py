--- conflicted
+++ resolved
@@ -363,18 +363,13 @@
         if self.bitmaps['wireframe'] is None:
             return
         canvas = self._new_canvas()
-<<<<<<< HEAD
 
         # Create a graphics context from the bitmap
         mem_dc = wx.MemoryDC(canvas)
         gc = wx.GraphicsContext.Create(mem_dc)
-=======
-        mem_dc = wx.MemoryDC()
-        mem_dc.SelectObject(canvas)
+
+        # Draw the active (saved) anchors
         anchors_drawn = []
->>>>>>> aed3e487
-
-        # Draw the active (saved) anchors
         for vertex_key, anchor_pos in self.anchors.items():
             if vertex_key not in self.anchor_visibility:
                 self.anchor_visibility[vertex_key] = True
@@ -461,13 +456,6 @@
         if ((self.mode == ANCHOR_MODE_HIGHLIGHT and self.highlighted_vertex is not None)
                 or self.selected_vertex is not None or self.selected_anchor is not None):
             try:
-<<<<<<< HEAD
-                vx, vy = self._get_vertex_image_coords((v_id, face_idx))
-
-                gc.SetPen(wx.Pen(outline_colour, 1))
-                gc.SetBrush(wx.Brush(fill_colour))
-                gc.DrawEllipse(vx - radius, vy - radius, 2 * radius, 2 * radius)
-=======
                 if self.mode == ANCHOR_MODE_HIGHLIGHT:
                     cluster_idx, face_idx = self.highlighted_vertex
                     colour = self.HIGHLIGHT_COLOUR_FACING if face_idx == 'facing' else self.HIGHLIGHT_COLOUR_BACK
@@ -488,10 +476,9 @@
                     radius = self.SELECTION_CIRCLE_RADIUS
 
                 vx, vy = self._get_vertex_image_coords((cluster_idx, face_idx))
-                mem_dc.SetPen(wx.Pen(outline_colour, 1))
-                mem_dc.SetBrush(wx.Brush(fill_colour))
-                mem_dc.DrawCircle(wx.Point((vx, vy)), radius)
->>>>>>> aed3e487
+                gc.SetPen(wx.Pen(outline_colour, 1))
+                gc.SetBrush(wx.Brush(fill_colour))
+                gc.DrawEllipse(vx - radius, vy - radius, 2 * radius, 2 * radius)
 
             # If the vertex is not found, reset to highlight mode unless we were trying to show a saved anchor
             except VertexNotFoundInImageError:
