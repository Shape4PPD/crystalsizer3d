--- conflicted
+++ resolved
@@ -189,11 +189,7 @@
         aperture_radius=0.3,
 
         light_z_position=-5.1,
-<<<<<<< HEAD
-        light_scale=8,
-=======
         light_scale=10.,
->>>>>>> a17cc963
         light_radiance=(0.6, 0.5, 0.3),
 
         cell_z_positions=[-5, 0., 5., 10.],
@@ -217,10 +213,8 @@
 
     # Plot just the rendered image
     fig, ax = plt.subplots(figsize=(10, 10))
-<<<<<<< HEAD
     ax.imshow(image)
     ax.axis('off')
-=======
     ax.imshow(image)
     ax.axis('off')
     fig.tight_layout()
@@ -249,7 +243,6 @@
     ax.imshow(to_numpy(light_radiance_texture.build()))
     ax.axis('off')
 
->>>>>>> a17cc963
     fig.tight_layout()
     if save_plots:
         LOGS_PATH.mkdir(parents=True, exist_ok=True)
@@ -257,32 +250,6 @@
     if show_plots:
         plt.show()
 
-    # # Plot all the components
-    # fig, axes = plt.subplots(2, 2, figsize=(10, 10))
-    # ax = axes[0, 0]
-    # ax.imshow(image)
-    #
-    # ax = axes[0, 1]
-    # ax.set_title('Crystal bumpmap')
-    # ax.imshow(to_numpy(crystal.bumpmap - crystal.uv_mask.to(torch.float32)), cmap='gray')
-    #
-    # ax = axes[1, 0]
-    # ax.set_title('Cell bumpmap')
-    # ax.imshow(to_numpy(cell_bumpmap.build()))
-    # ax.axis('off')
-    #
-    # ax = axes[1, 1]
-    # ax.set_title('Light radiance texture')
-    # ax.imshow(to_numpy(light_radiance_texture.build()))
-    # ax.axis('off')
-    #
-    # fig.tight_layout()
-    # if save_plots:
-    #     LOGS_PATH.mkdir(parents=True, exist_ok=True)
-    #     plt.savefig(LOGS_PATH / f'{START_TIMESTAMP}_bubbles={n_bubbles}_defects={n_defects}_spp={spp}_components.png')
-    # if show_plots:
-    #     plt.show()
-
 
 if __name__ == '__main__':
     plot_scene()
