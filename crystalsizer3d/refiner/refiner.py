import gc
import math
import re
import shutil
import time
from datetime import timedelta
from pathlib import Path
from typing import Callable, Dict, List, Optional, Tuple, Union

import cv2
import drjit as dr
import mitsuba as mi
import numpy as np
import timm
import torch
import torch.nn.functional as F
import yaml
from PIL import Image
from geomloss import SamplesLoss
from matplotlib import pyplot as plt
from matplotlib.axes import Axes
from matplotlib.figure import Figure
from matplotlib.patches import Rectangle
from skimage.feature import peak_local_max
from omegaconf import OmegaConf
from taming.models.lfqgan import VQModel
from taming.util import get_ckpt_path
from timm.optim import create_optimizer_v2
from timm.scheduler import create_scheduler_v2
from timm.scheduler.scheduler import Scheduler
from torch import Tensor, nn
from torch.optim import Optimizer
from torch.utils.data import default_collate
from torch.utils.tensorboard import SummaryWriter
from torchvision.transforms import Compose, GaussianBlur
from torchvision.transforms.functional import center_crop, to_tensor

from crystalsizer3d import DATA_PATH, LOGS_PATH, START_TIMESTAMP, USE_CUDA, logger
from crystalsizer3d.args.refiner_args import RefinerArgs
from crystalsizer3d.crystal import Crystal
from crystalsizer3d.nn.manager import Manager
from crystalsizer3d.nn.models.rcf import RCF
from crystalsizer3d.projector import ProjectedVertexKey, Projector
from crystalsizer3d.refiner.denoising import denoise_image
<<<<<<< HEAD
from crystalsizer3d.refiner.keypoint_detection import find_keypoints, to_absolute_coordinates
from crystalsizer3d.refiner.edge_matching import ContourDistanceNormalLoss
=======
from crystalsizer3d.refiner.keypoint_detection import find_keypoints, generate_attention_patches, \
    to_absolute_coordinates
>>>>>>> 87ab8439
from crystalsizer3d.scene_components.scene import Scene
from crystalsizer3d.scene_components.utils import orthographic_scale_factor
from crystalsizer3d.util.convergence_detector import ConvergenceDetector
from crystalsizer3d.util.image_helpers import save_img, save_img_grid, save_img_with_keypoint_markers
from crystalsizer3d.util.plots import _add_bars, plot_light, plot_material, plot_transformation
from crystalsizer3d.util.utils import get_seed, gumbel_sigmoid, hash_data, init_tensor, is_bad, set_seed, to_multiscale, \
    to_numpy


# torch.autograd.set_detect_anomaly(True)


class Refiner:
    manager: Manager
    projector: Projector
    optimiser: Optimizer
    lr_scheduler: Scheduler
    metric_keys: List[str]
    step: int = 0
    loss: float = 0.

    X_target: Union[Tensor, List[Tensor]]
    X_target_wis: Union[Tensor, List[Tensor]]
    X_target_denoised: Optional[Union[Tensor, List[Tensor]]]
    X_target_denoised_wis: Optional[Union[Tensor, List[Tensor]]]
    X_target_aug: Union[Tensor, List[Tensor]]
    X_target_patches: Optional[Tensor]

    X_pred: Tensor = None
    X_pred_patches: Tensor | None = None
    patch_centres: Tensor | None = None

    scene: Scene = None
    scene_params: mi.SceneParameters = None

    crystal: Crystal = None
    symmetry_idx: Tensor
    conj_pairs: List[Tuple[int, int]]
    conj_switch_probs: Tensor
    param_group_keys: List[str]

    keypoint_targets: Optional[Tensor] = None
    anchors: Dict[ProjectedVertexKey, Tensor] = {}
    distances_est: Optional[Tensor] = None
    distances_min: Optional[Tensor] = None

    rcf_feats_og: Optional[List[Tensor]]
    rcf_feats: Optional[List[Tensor]]

    convergence_detector: ConvergenceDetector
    convergence_detector_param_names: List[str]

    def __init__(
            self,
            args: RefinerArgs,
            output_dir: Path | None = None,
            output_dir_base: Path | None = None,
            destroy_denoiser: bool = True,
            destroy_keypoint_detector: bool = True,
            destroy_predictor: bool = True,
            do_init: bool = True
    ):
        self.args = args

        # Seed
        if self.args.seed is not None:
            set_seed(self.args.seed)

        # Whether to destroy the models after use
        self.destroy_denoiser = destroy_denoiser
        self.destroy_keypoint_detector = destroy_keypoint_detector
        self.destroy_predictor = destroy_predictor

        if do_init:
            # Set up the log directory
            self.init_save_dir(output_dir, output_dir_base)

            # Load the optimisation targets
            self.init_X_target()
            self.init_X_target_denoised()
            self._init_Y_target()

    def __getattr__(self, name: str):
        """
        Lazy loading of the components.
        """
        if name == 'save_dir':
            self.init_save_dir()
            return self.save_dir
        elif name == 'manager':
            self._init_manager()
            return self.manager
        elif name == 'projector':
            self._init_projector()
            return self.projector
        elif name == 'blur':
            self._init_blur()
            return self.blur
        elif name == 'rcf':
            self._init_rcf()
            return self.rcf
        elif name == 'rcf_feats_og':
            self._calculate_rcf_feats_og()
            return self.rcf_feats_og
        elif name == 'perceptual_model':
            self._init_perceptual_model()
            return self.perceptual_model
        elif name == 'latents_model':
            self._init_latents_model()
            return self.latents_model
        elif name == "edge_matching":
            self._init_edge_matching()
            return self.edge_matching_model
        elif name in ['optimiser', 'lr_scheduler']:
            self._init_optimiser()
            return getattr(self, name)
        elif name == 'metric_keys':
            self.metric_keys = self._init_metrics()
            return self.metric_keys
        elif name == 'tb_logger':
            self.init_tb_logger()
            return self.tb_logger
        elif name == 'device':
            self.device = self.manager.device
            return self.device
        elif name == 'symmetry_idx':
            self._init_symmetry_idx()
            return self.symmetry_idx
        elif name == 'conj_pairs' or name == 'conj_switch_probs':
            self._init_conj_switch_probs()
            return getattr(self, name)
        raise AttributeError(f"'{self.__class__.__name__}' object has no attribute '{name}'")

    def get_parameter_vector(self, include_switch_probs: bool = True) -> Tensor:
        """
        Return a vector of the parameters.
        """
        params = torch.concatenate([
            self.crystal.distances.detach().cpu(),
            self.crystal.origin.detach().cpu(),
            self.crystal.scale[None, ...].detach().cpu(),
            self.crystal.rotation.detach().cpu(),
            self.crystal.material_roughness[None, ...].detach().cpu(),
            self.crystal.material_ior[None, ...].detach().cpu(),
            self.scene.light_radiance.detach().cpu(),
        ])
        if include_switch_probs:
            params = torch.concatenate([params, self.conj_switch_probs.detach().cpu()])

        return params

    def init_save_dir(self, output_dir: Path | None = None, output_dir_base: Path | None = None):
        """
        Set up the output directory.
        """
        logger.info('Initialising output directory.')
        assert not (output_dir is not None and output_dir_base is not None), \
            'Can\'t set both the output_dir and the output_dir_base.'
        copy_dirs = ['cache', 'initial_prediction', 'denoise_patches', 'keypoints']

        if output_dir is None:
            if self.args.image_path is None:
                target_str = str(self.args.ds_idx)
            else:
                target_str = self.args.image_path.stem
            model_str = self.args.predictor_model_path.stem[:4] + \
                        (f'_{self.args.denoiser_model_path.stem[:4]}'
                         if self.args.denoiser_model_path is not None else '') + \
                        (f'_{self.args.keypoints_model_path.stem[:4]}'
                         if self.args.keypoints_model_path is not None and self.args.use_keypoints else '')
            base_params_str = (f'spp{self.args.spp}' +
                               f'_res{self.args.rendering_size}' +
                               (f'_ms' if self.args.multiscale else '') +
                               f'_{self.args.opt_algorithm}')
            if output_dir_base is None:
                base_dir = LOGS_PATH
            else:
                base_dir = output_dir_base
            base_dir = base_dir / model_str / target_str / base_params_str
            dir_name = hash_data(self.args.to_dict())

            # Check for existing directory
            if base_dir.exists():
                pattern = re.compile(rf'{dir_name}.*')
                existing_dirs = [d for d in base_dir.iterdir() if pattern.match(d.name)]
                if len(existing_dirs) > 0:
                    logger.warning(f'Found existing directory: {existing_dirs[0]}. Overwriting.')
                    for d in copy_dirs:
                        if (existing_dirs[0] / d).exists():
                            shutil.move(existing_dirs[0] / d, base_dir / f'{d}_tmp')
                    shutil.rmtree(existing_dirs[0])

            # Make the new save directory
            self.save_dir = base_dir / (dir_name + f'_{START_TIMESTAMP}')
            self.save_dir.mkdir(parents=True, exist_ok=True)
            for d in copy_dirs:
                if (base_dir / f'{d}_tmp').exists():
                    shutil.move(base_dir / f'{d}_tmp', self.save_dir / d)
                else:
                    (self.save_dir / d).mkdir()

        else:
            self.save_dir = output_dir
            self.save_dir.mkdir(parents=True, exist_ok=True)
            for d in copy_dirs:
                (self.save_dir / d).mkdir(exist_ok=True)

        # Save arguments to yml file
        with open(self.save_dir / 'args.yml', 'w') as f:
            spec = self.args.to_dict()
            spec['created'] = START_TIMESTAMP
            yaml.dump(spec, f)

    def _init_manager(self):
        """
        Initialise the manager used for making initial predictions and denoising the input images.
        """
        manager = Manager.load(
            model_path=self.args.predictor_model_path,
            args_changes={
                'runtime_args': {
                    'use_gpu': USE_CUDA,
                    'batch_size': 1
                },
            },
            save_dir=self.save_dir
        )
        self.manager = manager

    def _init_projector(self):
        """
        Initialise the projector.
        """
        self.projector = Projector(
            crystal=self.crystal,
            image_size=(400, 400),
            zoom=orthographic_scale_factor(self.scene),
            multi_line=True,
            rtol=1e-2
        )

    def _init_blur(self):
        """
        Initialise the Gaussian blur kernel
        """
        blur = GaussianBlur(kernel_size=5, sigma=1.0)
        blur = torch.jit.script(blur)
        blur.to(self.device)
        self.blur = blur

    def _init_perceptual_model(self):
        """
        Initialise the perceptual loss network.
        """
        if self.args.use_perceptual_model:
            assert self.args.perceptual_model is not None, 'Perceptual model not set.'
        else:
            self.perceptual_model = None
            return

        percept = timm.create_model(
            model_name=self.args.perceptual_model,
            pretrained=True,
            num_classes=0,
            features_only=True
        )
        percept.eval()

        n_params = sum([p.data.nelement() for p in percept.parameters()])
        logger.info(f'Instantiated perception network with {n_params / 1e6:.4f}M parameters '
                    f'from {self.args.perceptual_model}.')
        percept.to(self.device)

        data_config = timm.data.resolve_model_data_config(percept)
        transforms = timm.data.create_transform(**data_config, is_training=False)
        transforms = Compose([
            transforms.transforms[0],
            transforms.transforms[1],
            transforms.transforms[3],
        ])

        def model(x):
            x = transforms(x)
            return percept(x)

        # model = torch.jit.script(model)

        self.perceptual_model = model

    def _init_latents_model(self):
        """
        Initialise the latent encoder network.
        """
        if self.args.use_latents_model:
            assert self.args.latents_model == 'MAGVIT2', 'Only MAGVIT2 encoder is supported.'
        else:
            self.latents_model = None
            return

        # Monkey-patch the LPIPS class so that it loads from a sensible place
        from taming.modules.losses.lpips import LPIPS

        def load_pips(self, name='vgg_lpips'):
            ckpt = get_ckpt_path(name, DATA_PATH / 'vgg_lpips')
            self.load_state_dict(torch.load(ckpt, map_location=torch.device('cpu'), weights_only=True), strict=False)
            logger.info(f'Loaded pretrained LPIPS loss from {ckpt}.')

        LPIPS.load_from_pretrained = load_pips

        # Load the model checkpoint
        config = OmegaConf.load(self.args.mv2_config_path)
        self.dn_config = config
        model = VQModel(**config.model.init_args)
        sd = torch.load(self.args.mv2_checkpoint_path, map_location='cpu', weights_only=True)['state_dict']
        model.load_state_dict(sd, strict=False)
        model.eval()

        # Instantiate the network
        n_params = sum([p.data.nelement() for p in model.parameters()])
        logger.info(f'Instantiated latent encoder network with {n_params / 1e6:.4f}M parameters.')
        model.to(self.device)

        self.latents_model = model

    def _init_rcf(self):
        """
        Initialise the Richer Convolutional Features model for edge detection.
        """
        rcf_path = self.args.rcf_model_path
        if self.args.use_rcf_model:
            assert rcf_path.exists(), 'RCF model path does not exist!'
        else:
            self.rcf = None
            return

        rcf = RCF()
        checkpoint = torch.load(rcf_path, weights_only=True)
        rcf.load_state_dict(checkpoint, strict=False)
        rcf.eval()

        n_params = sum([p.data.nelement() for p in rcf.parameters()])
        logger.info(f'Instantiated RCF network with {n_params / 1e6:.4f}M parameters from {rcf_path}.')
        rcf = torch.jit.script(rcf)
        rcf.to(self.device)

        self.rcf = rcf

    def _calculate_rcf_feats_og(self):
        """
        Calculate the RCF features on the original target image.
        """
        if self.rcf is None:
            self.rcf_feats_og = None
        else:
            model_input = self.X_target_wis[None, ...].permute(0, 3, 1, 2)
            self.rcf_feats_og = self.rcf(model_input, apply_sigmoid=False)

    def _init_edge_matching(self):
        edge_matching = ContourDistanceNormalLoss()
        edge_matching.to(self.device)
        self.edge_matching_model = edge_matching

    def _init_convergence_detector(self):
        """
        Initialise the convergence detector.
        """
        self.convergence_detector_param_names = [
            # 'loss',
            *[f'd_{i:02d}' for i in range(self.crystal.distances.shape[0])],
            'roughness',
            'ior',
            *[f'light_{"rgb"[i]}' for i in range(3)],
        ]
        self.convergence_detector = ConvergenceDetector(
            shape=(len(self.convergence_detector_param_names),),
            tau_fast=self.args.convergence_tau_fast,
            tau_slow=self.args.convergence_tau_slow,
            threshold=self.args.convergence_threshold,
            patience=self.args.convergence_patience,
            min_absolute_threshold=1e-4
        )

    def _resize(self, X: Tensor, size: int | None = None) -> Tensor:
        """
        Resize the image to the working image size.
        """
        if size is None:
            size = self.args.rendering_size
        trim_channel_dim = False
        trim_batch_dim = False
        if X.ndim == 2:
            X = X[None, ...]
            trim_channel_dim = True
        if X.ndim == 3:
            X = X[None, ...]
            trim_batch_dim = True
        if X.ndim != 4:
            raise ValueError(f'Invalid input shape: {X.shape}')
        out_hwc = False
        if X.shape[-1] == 3:  # HWC
            X = X.permute(0, 3, 1, 2)
            out_hwc = True
        if X.shape[-1] != size:
            wis = (size, size)
            X = F.interpolate(
                X,
                size=wis,
                mode='bilinear',
                align_corners=False
            )
        if out_hwc:
            X = X.permute(0, 2, 3, 1)
        if trim_batch_dim:
            X = X[0]
        if trim_channel_dim:
            X = X[0]
        return X

    def init_X_target(self):
        """
        Load the input image.
        """
        cache_path = self.save_dir / 'cache' / 'X_target.pt'
        if cache_path.exists():
            try:
                X_target = torch.load(cache_path, weights_only=True)
                self.X_target = X_target.to(self.device)
                self.X_target_wis = self._resize(self.X_target)
                logger.info('Loaded target image.')
                return
            except Exception as e:
                logger.warning(f'Failed to load cached target image: {e}')
                cache_path.unlink()

        if self.args.image_path is None:
            metas, X_target, Y_target = self.manager.ds.load_item(self.args.ds_idx)
            X_target = to_tensor(X_target)

        else:
            X_target = to_tensor(Image.open(self.args.image_path))
            if X_target.shape[0] == 4:
                assert torch.allclose(X_target[3], torch.ones_like(X_target[3])), 'Transparent images not supported.'
                X_target = X_target[:3]
            X_target = center_crop(X_target, min(X_target.shape[-2:]))

        # Resize target image to the working image size for inverse rendering
        X_target = X_target.permute(1, 2, 0)  # HWC
        self.X_target = X_target.to(self.device)
        self.X_target_wis = self._resize(self.X_target)

        # Multiscale
        if self.args.multiscale:
            raise NotImplementedError('Multiscale not implemented.')
            X_target = to_multiscale(X_target, self.blur)
            resolution_pyramid = [t.shape[0] for t in X_target[::-1]]
            logger.info(f'Resolution pyramid has {len(X_target)} levels: '
                        f'{", ".join([str(res) for res in resolution_pyramid])}')

        # Save the target image
        torch.save(self.X_target, cache_path)

    def init_X_target_denoised(self):
        """
        Generate or load the denoised target.
        """
        cache_path = self.save_dir / 'cache' / 'X_target_denoised.pt'
        if cache_path.exists():
            try:
                X_target_dn = torch.load(cache_path, weights_only=True)
                self.X_target_denoised = X_target_dn.to(self.device)
                self.X_target_denoised_wis = self._resize(self.X_target_denoised)
                logger.info('Loaded denoised target image.')
                return
            except Exception as e:
                logger.warning(f'Failed to load cached denoised target image: {e}')
                cache_path.unlink()
        save_dir = self.save_dir / 'denoise_patches'
        save_dir.mkdir(parents=True, exist_ok=True)

        # Load the denoiser model if set
        if self.args.denoiser_model_path is not None:
            assert self.args.denoiser_model_path.exists(), f'Denoiser model path does not exist: {self.args.denoiser_model_path}.'
            self.manager.load_network(self.args.denoiser_model_path, 'denoiser')

        # If no denoiser is set, return here
        if self.manager.denoiser is None:
            return None

        # Denoise the input image if a denoiser is available
        logger.info('Denoising input image.')
        with torch.no_grad():
            X_denoised, X_patches, X_patches_denoised, patch_positions = denoise_image(
                manager=self.manager,
                X=self.X_target.permute(2, 0, 1),
                n_tiles=self.args.denoiser_n_tiles,
                overlap=self.args.denoiser_tile_overlap,
                oversize_input=self.args.denoiser_oversize_input,
                max_img_size=self.args.denoiser_max_img_size,
                batch_size=self.args.denoiser_batch_size,
                return_patches=True
            )

            # Resize target image to the working image size for inverse rendering
            X_denoised = X_denoised.permute(1, 2, 0)
            X_denoised_wis = self._resize(X_denoised)

        # Save the denoiser output (and input)
        save_img(self.X_target, 'X_original', save_dir)
        save_img(X_denoised, 'X_denoised', save_dir)
        save_img_grid(X_patches, 'X_patches_original', save_dir)
        save_img_grid(X_patches_denoised, 'X_patches_denoised', save_dir)

        # Destroy the denoiser to free up space
        if self.destroy_denoiser:
            logger.info('Destroying denoiser to free up space.')
            self.manager.denoiser = None
            torch.cuda.empty_cache()
            gc.collect()

        # Multiscale
        if self.args.multiscale:
            X_denoised = to_multiscale(X_denoised, self.blur)

        # Save the denoised target
        torch.save(X_denoised, cache_path)
        self.X_target_denoised = X_denoised
        self.X_target_denoised_wis = X_denoised_wis

    def _init_Y_target(self):
        """
        Load the parameters if loading from the dataset.
        """
        if self.args.image_path is None:
            metas, X_target, Y_target = self.manager.ds.load_item(self.args.ds_idx)
            Y_target = {
                k: torch.from_numpy(v).to(torch.float32).to(self.device)
                for k, v in Y_target.items()
            }
            r_params_target = metas['rendering_parameters']

        else:
            Y_target = None
            r_params_target = None

        self.Y_target = Y_target
        self.r_params_target = r_params_target

    def _init_symmetry_idx(self):
        """
        Load the symmetry index from the manager's crystal.
        """
        sym_crystal = Crystal(
            lattice_unit_cell=self.crystal.lattice_unit_cell,
            lattice_angles=self.crystal.lattice_angles,
            miller_indices=self.manager.ds.dataset_args.miller_indices,
            point_group_symbol=self.crystal.point_group_symbol,
        )
        self.symmetry_idx = sym_crystal.symmetry_idx

    def _init_conj_switch_probs(self):
        """
        Initialise the conjugate switching probabilities.
        """
        miller_idxs = self.crystal.all_miller_indices
        pairs = []
        for i, mi1 in enumerate(miller_idxs):
            for j, mi2 in enumerate(miller_idxs):
                if i >= j or mi1[-1] == 0 or mi2[-1] == 0 or torch.any(mi1[:2] != mi2[:2]):
                    continue
                pairs.append((i, j))
        self.conj_pairs = pairs
        self.conj_switch_probs = nn.Parameter(
            self.args.conj_switch_prob_init * torch.ones(len(pairs)),
            requires_grad=True
        )

    def init_keypoint_targets(self):
        """
        Initialise the keypoint targets.
        """
        if not self.args.use_keypoints:
            self.keypoint_targets = None
            return

        # Try to load the keypoints data from cache
        res = None
        cache_path = self.save_dir / 'cache' / 'keypoints.pt'
        if cache_path.exists():
            try:
                res = torch.load(cache_path, weights_only=True)
                logger.info(f'Loaded target keypoints data from {cache_path}')
            except Exception as e:
                logger.warning(f'Failed to load cached keypoints data: {e}')
                cache_path.unlink()

        if res is None:
            logger.info('No cached keypoints data found. Finding keypoints.')

            # Load the keypoint detector
            self.manager.load_network(self.args.keypoints_model_path, 'keypointdetector')
            assert self.manager.keypoint_detector is not None, 'No keypoints model loaded, so can\'t predict keypoints.'

            # Predict the keypoints from the input image
            res = find_keypoints(
                X_target=self.X_target,
                X_target_denoised=self.X_target_denoised,
                manager=self.manager,
                oversize_input=self.args.keypoints_oversize_input,
                max_img_size=self.args.keypoints_max_img_size,
                batch_size=self.args.keypoints_batch_size,
                min_distance=self.args.keypoints_min_distance,
                threshold=self.args.keypoints_threshold,
                exclude_border=self.args.keypoints_exclude_border,
                blur_kernel_relative_size=self.args.keypoints_blur_kernel_relative_size,
                n_patches=self.args.keypoints_n_patches,
                patch_size=self.args.keypoints_patch_size,
                patch_search_res=self.args.keypoints_patch_search_res,
                attenuation_sigma=self.args.keypoints_attenuation_sigma,
                max_attenuation_factor=self.args.keypoints_max_attenuation_factor,
                low_res_catchment_distance=self.args.keypoints_low_res_catchment_distance,
                return_everything=True,
            )

            # Save the keypoints data to cache
            torch.save(res, cache_path)

            # Destroy the keypoint detector to free up space
            if self.destroy_keypoint_detector:
                logger.info('Destroying keypoint detector to free up space.')
                self.manager.keypoint_detector = None
                torch.cuda.empty_cache()
                gc.collect()

        # Save the images and heatmaps
        save_dir = self.save_dir / 'keypoints'
        kp_img_args = dict(save_dir=save_dir, marker_type='o', suffix='')
        save_img(res['X_lr_kp'], 'kp_low_res', save_dir)
        save_img_with_keypoint_markers(self.X_target, res['Y_lr'], 'original_lowres_markers', **kp_img_args)
        save_img_with_keypoint_markers(res['X_lr'], res['Y_lr'], 'denoised_lowres_markers', **kp_img_args)

        # Save the patches as a grid
        save_img_grid(res['X_patches'], 'patches_og', save_dir, coords=res['Y_patches'])
        save_img_grid(res['X_patches_kp'], 'patches_og_kp', save_dir)
        save_img_grid(res['X_patches_dn'], 'patches_dn', save_dir, coords=res['Y_patches_dn'])
        save_img_grid(res['X_patches_dn_kp'], 'patches_dn_kp', save_dir)

        # Plot the combined keypoints
        save_img_with_keypoint_markers(self.X_target, res['Y_candidates_all'], 'Y_candidates_0_all', **kp_img_args)
        save_img_with_keypoint_markers(self.X_target, res['Y_candidates_merged'], 'Y_candidates_1_merged',
                                       **kp_img_args)
        save_img_with_keypoint_markers(self.X_target, res['Y_candidates_final'], 'Y_candidates_2_final', **kp_img_args)

        # Save the keypoint targets
        self.keypoint_targets = res['Y_candidates_final_rel']
        logger.info(f'Found {len(self.keypoint_targets)} keypoints in image.')

    def _init_optimiser(self):
        """
        Set up the optimiser and learning rate scheduler.
        """
        logger.info('Initialising optimiser.')

        param_groups = []
        self.param_group_keys = []
        for k in ['distances', 'origin', 'rotation', 'material', 'light', 'switches']:
            lr = getattr(self.args, f'lr_{k}')
            if lr == 0:
                continue
            if k in ['distances', 'origin', 'rotation']:
                params = [getattr(self.crystal, k)]
            elif k == 'material':
                params = [self.crystal.material_roughness, self.crystal.material_ior]
            elif k == 'light':
                params = [self.scene.light_radiance]
            elif k == 'switches':
                if not self.args.use_conj_switching:
                    continue
                params = [self.conj_switch_probs]
            param_groups.append({'params': params, 'lr': lr})
            self.param_group_keys.append(k)

        optimiser = create_optimizer_v2(
            opt=self.args.opt_algorithm,
            weight_decay=0,
            model_or_params=param_groups,
        )

        # For cycle based schedulers (cosine, tanh, poly) adjust total steps for cycles and cooldown
        if self.args.lr_scheduler in ['cosine', 'tanh', 'poly']:
            cycles = max(1, self.args.lr_cycle_limit)
            if self.args.lr_cycle_mul == 1.0:
                n_steps_with_cycles = self.args.max_steps * cycles
            else:
                n_steps_with_cycles = int(math.floor(-self.args.max_steps * (self.args.lr_cycle_mul**cycles - 1)
                                                     / (1 - self.args.lr_cycle_mul)))
            n_steps_adj = math.ceil(
                self.args.max_steps * (self.args.max_steps - self.args.lr_cooldown_steps) / n_steps_with_cycles)
        else:
            n_steps_adj = self.args.max_steps

        # Create the learning rate scheduler
        lr_scheduler, _ = create_scheduler_v2(
            optimizer=optimiser,
            sched=self.args.lr_scheduler,
            num_epochs=n_steps_adj,
            decay_epochs=self.args.lr_decay_steps,
            decay_milestones=self.args.lr_decay_milestones,
            cooldown_epochs=self.args.lr_cooldown_steps,
            patience_epochs=self.args.lr_patience_steps,
            decay_rate=self.args.lr_decay_rate,
            min_lr=self.args.lr_min,
            warmup_lr=self.args.lr_warmup,
            warmup_epochs=self.args.lr_warmup_steps,
            cycle_mul=self.args.lr_cycle_mul,
            cycle_decay=self.args.lr_cycle_decay,
            cycle_limit=self.args.lr_cycle_limit,
            k_decay=self.args.lr_k_decay,
            plateau_mode='min'
        )

        self.optimiser = optimiser
        self.lr_scheduler = lr_scheduler

    def _init_metrics(self) -> List[str]:
        """
        Set up the metrics to track.
        """
        metric_keys = ['losses/anchors', ]
        if self.args.use_inverse_rendering:
            metric_keys += ['losses/l1', 'losses/l2']
            if self.args.use_perceptual_model:
                metric_keys.append('losses/perceptual')
            if self.args.use_latents_model:
                metric_keys.append('losses/latent')
            if self.args.use_rcf_model:
                metric_keys.append('losses/rcf')
        if self.args.use_keypoints:
            metric_keys.append('losses/keypoints')

        return metric_keys

    def init_tb_logger(self):
        """Initialise the tensorboard writer."""
        self.tb_logger = SummaryWriter(self.save_dir, flush_secs=5)

    def set_anchors(self, anchors: Dict[ProjectedVertexKey, Tensor]):
        """
        Set the manually-defined anchor points.
        """
        logger.info('Setting anchor points.')
        self.anchors = {k: v.to(self.device) for k, v in anchors.items()}

    @torch.no_grad()
    def set_initial_scene(self, scene: Scene):
        """
        Set the initial scene data directly.
        """
        logger.info('Setting initial scene parameters.')

        with torch.no_grad():
            if self.crystal is None:
                self.crystal = scene.crystal
            else:
                self.crystal.copy_parameters_from(scene.crystal)
                scene.crystal = self.crystal
            self.crystal.to('cpu')
            scene.light_radiance = nn.Parameter(init_tensor(scene.light_radiance, device=self.device),
                                                requires_grad=True)
            scene.build_mi_scene()
            self.scene = scene
            self.scene_params = mi.traverse(scene.mi_scene)

            # Render the scene to get the initial X_pred
            X_pred = scene.render(seed=get_seed())
            X_pred = X_pred.astype(np.float32) / 255.
            X_pred = torch.from_numpy(X_pred).permute(2, 0, 1).to(self.device)
            X_pred = F.interpolate(
                X_pred[None, ...],
                size=self.args.rendering_size,
                mode='bilinear',
                align_corners=False
            )[0].permute(1, 2, 0)
            if self.args.multiscale:
                X_pred = to_multiscale(X_pred, self.blur)
            self.X_pred = X_pred

        # Reinitialise the optimiser to include the new parameters
        self._init_optimiser()

    @torch.no_grad()
    def make_initial_prediction(self):
        """
        Make initial prediction
        """
        save_dir = self.save_dir / 'initial_prediction'
        save_dir.mkdir(parents=True, exist_ok=True)
        cache_dir = self.save_dir / 'cache'
        scene_path = cache_dir / 'scene.yml'
        X_pred_path = cache_dir / 'X_pred.pt'

        def update_scene_parameters(scene_: Scene):
            # Update the scene rendering parameters for optimisation
            scene_.res = self.args.rendering_size
            scene_.spp = self.args.spp
            scene_.camera_type = 'perspective'  # thinlens doesn't work for inverse rendering
            scene_.integrator_max_depth = self.args.integrator_max_depth
            scene_.integrator_rr_depth = self.args.integrator_rr_depth
            scene_.light_radiance = nn.Parameter(init_tensor(scene.light_radiance, device=scene.device),
                                                 requires_grad=True)
            scene_.build_mi_scene()
            scene_.crystal.to('cpu')
            return scene_

        if scene_path.exists():
            try:
                self.X_pred = torch.load(X_pred_path, weights_only=True)
                scene = Scene.from_yml(scene_path)
                self.scene = update_scene_parameters(scene)
                self.scene_params = mi.traverse(self.scene.mi_scene)
                self.crystal = self.scene.crystal
                logger.info('Loaded initial prediction from cache.')
                return
            except Exception as e:
                logger.warning(f'Failed to load cached initial prediction: {e}')
                scene_path.unlink()
                X_pred_path.unlink()
        logger.info('Predicting parameters.')

        # Use both the original and denoised image as inputs
        X_target = torch.stack([self.X_target, self.X_target_denoised]).permute(0, 3, 1, 2)

        # Set up the resizing
        resize_args = dict(mode='bilinear', align_corners=False)
        resize_input_old = self.manager.predictor.resize_input
        self.manager.predictor.resize_input = False
        oversize_input = self.args.initial_pred_oversize_input
        img_size = self.args.initial_pred_max_img_size if oversize_input else self.manager.image_shape[-1]

        # Resize the input if needed
        if oversize_input and X_target.shape[-1] > img_size \
                or not oversize_input and X_target.shape[-1] != img_size:
            X_target = F.interpolate(X_target, size=img_size, **resize_args)

        # Create a batch
        bs = self.args.initial_pred_batch_size // 2
        X_target_batch = X_target[None, ...].repeat(bs, 1, 1, 1, 1)

        # Add some noise to the batch
        noise_scale = torch.linspace(
            self.args.initial_pred_noise_min,
            self.args.initial_pred_noise_max,
            bs,
            device=self.device
        )
        X_target_batch += torch.randn_like(X_target_batch) * noise_scale[:, None, None, None, None]

        # Reshape so the first half of the batch is the original images and the second half is the denoised images
        X_target_batch = torch.cat([X_target_batch[:, 0], X_target_batch[:, 1]])

        # Predict the parameters
        Y_pred_batch = self.manager.predict(X_target_batch)

        # Restore the resize input setting
        self.manager.predictor.resize_input = resize_input_old

        # Destroy the predictor to free up space
        if self.destroy_predictor:
            logger.info('Destroying predictor to free up space.')
            self.manager.predictor = None
            torch.cuda.empty_cache()
            gc.collect()

        # Set the target image for loss calculations
        render_size = self.manager.crystal_renderer.dataset_args.image_size  # Use the rendering size the predictor was trained on
        self.X_target_aug = self._resize(self.X_target_denoised, render_size)

        # Ensure the inverse rendering losses are turned on
        use_inverse_rendering = self.args.use_inverse_rendering
        self.args.use_inverse_rendering = True
        use_latents_model = self.args.use_latents_model
        self.args.use_latents_model = self.args.w_latent > 0
        use_perceptual_model = self.args.use_perceptual_model
        self.args.use_perceptual_model = self.args.w_perceptual > 0

        # Generate some images from the parameters
        X_pred_batch = []
        scene_batch = []
        losses = []
        for i in range(bs):
            # Render the image
            r_params = self.manager.ds.denormalise_rendering_params(Y_pred_batch, idx=i)
            X_pred_i, scene_i = self.manager.crystal_renderer.render_from_parameters(r_params, return_scene=True)
            scene_batch.append(scene_i)

            # Add the image to the batch
            X_pred_i = X_pred_i.astype(np.float32) / 255.
            X_pred_i = torch.from_numpy(X_pred_i).to(self.device)
            X_pred_batch.append(X_pred_i)

            # Multiscale
            if self.args.multiscale:
                X_pred_i = to_multiscale(X_pred_i, self.blur)

            # Set the variables temporarily
            self.X_pred = X_pred_i
            self.scene = scene_i
            self.crystal = scene_i.crystal
            self.crystal.to('cpu')

            # Project the crystal mesh - reinitialise the projector for the new scene
            if self.args.use_keypoints and len(self.keypoint_targets) > 0:
                self._init_projector()
                self.projector.project(generate_image=False)

            # Calculate losses
            loss_i, _ = self._calculate_losses()
            losses.append(loss_i.item())

            # Save image
            X = X_pred_i[0] if isinstance(X_pred_i, list) else X_pred_i
            img = Image.fromarray(to_numpy(X * 255).astype(np.uint8))
            img.save(save_dir / f'{i:02d}_noise={noise_scale[i]:.3f}_loss={loss_i:.4E}.png')

        # Restore the inverse rendering losses setting
        del self.projector
        self.args.use_inverse_rendering = use_inverse_rendering
        self.args.use_latents_model = use_latents_model
        self.args.use_perceptual_model = use_perceptual_model

        # Pick the best image
        best_idx = np.argmin(losses)
        X_pred = X_pred_batch[best_idx]
        scene = scene_batch[best_idx]

        # Save the best initial prediction scene image
        img = Image.fromarray(to_numpy(X_pred * 255).astype(np.uint8))
        img.save(save_dir / f'best_idx={best_idx}.png')

        # Update the scene rendering parameters for optimisation
        scene = update_scene_parameters(scene)
        scene_params = mi.traverse(scene.mi_scene)

        # Render the new scene
        img = scene.render()
        Image.fromarray(img).save(save_dir / f'best_idx={best_idx}_new_scene.png')

        # Move the crystal on to the CPU - faster mesh building
        scene.crystal.to('cpu')

        # Save variables
        scene.to_yml(scene_path, overwrite=True)
        torch.save(X_pred, X_pred_path)

        # Set variables
        self.X_pred = X_pred
        self.scene = scene
        self.scene_params = scene_params
        self.crystal = scene.crystal
        self._init_projector()

    def train(
            self,
            callback: Callable | None = None,
            distances_est: Tensor | None = None,
            distances_min: Tensor | None = None,
    ):
        """
        Train the parameters for a number of steps.
        """
        if self.args.use_keypoints and self.keypoint_targets is None:
            self.init_keypoint_targets()
        if self.scene is None:
            self.make_initial_prediction()
        n_steps = self.args.max_steps
        start_step = self.step
        end_step = start_step + n_steps
        logger.info(f'Training for max {n_steps} steps. Starting at step {start_step}.')
        logger.info(f'Logs path: {self.save_dir}.')
        log_freq = self.args.log_every_n_steps
        running_loss = 0.
        running_metrics = {k: 0. for k in self.metric_keys}
        running_tps = 0
        use_inverse_rendering = self.args.use_inverse_rendering  # Save the inverse rendering setting
        self.distances_est = distances_est
        self.distances_min = distances_min

        # (Re-)initialise the optimiser, learning rate scheduler and convergence detector
        self._init_optimiser()
        self._init_convergence_detector()

        # Plot initial prediction
        self.step = start_step - 1
        self._make_plots(force=True)

        for step in range(start_step, end_step):
            start_time = time.time()
            self.step = step

            # Conditionally enable the inverse rendering
            self.args.use_inverse_rendering = use_inverse_rendering and step >= self.args.ir_wait_n_steps

            # Train for a single step
            loss, stats = self._train_step()

            # Adjust tracking loss to include the IR loss placeholder
            loss_track = loss.detach().cpu()
            if use_inverse_rendering and not self.args.use_inverse_rendering and self.args.ir_loss_placeholder > 0:
                loss_track += self.args.ir_loss_placeholder
            self.tb_logger.add_scalar('losses/total_tracked', loss_track.item(), step)

            # Log the parameter values
            self.tb_logger.add_scalar('params/roughness', self.crystal.material_roughness.item(), step)
            self.tb_logger.add_scalar('params/ior', self.crystal.material_ior.item(), step)
            for i, val in enumerate(self.scene.light_radiance):
                self.tb_logger.add_scalar(f'params/light_{"rgb"[i]}', val.item(), step)
            if self.args.use_conj_switching:
                for i, (pair, prob) in enumerate(zip(self.conj_pairs, self.conj_switch_probs)):
                    ab = ','.join([f'{k}' for k in self.crystal.all_miller_indices[pair[0]][:2].tolist()])
                    self.tb_logger.add_scalar(f'params/conj_switch_probs/{ab}', prob.item(), step)

            # Log learning rates and update them
            for i, param_group in enumerate(self.param_group_keys):
                self.tb_logger.add_scalar(f'lr/{param_group}', self.optimiser.param_groups[i]['lr'], step)
            if self.args.lr_scheduler != 'none':
                self.lr_scheduler.step(step, loss_track)

            # Log convergence statistics
            for i, val in enumerate(self.convergence_detector.convergence_count):
                param_name = self.convergence_detector_param_names[i]
                self.tb_logger.add_scalar(f'convergence/{i:02d}_{param_name}', val, step)
            self.tb_logger.add_scalar(f'convergence/bad_epochs', self.lr_scheduler.lr_scheduler.num_bad_epochs, step)

            # Track running loss and metrics
            running_loss += loss
            for k in self.metric_keys:
                if k in stats:
                    running_metrics[k] += stats[k]
            time_per_step = time.time() - start_time
            running_tps += time_per_step

            # Log statistics every X steps
            if (step + 1) % log_freq == 0:
                log_msg = f'[{step + 1}/{n_steps}]\tLoss: {running_loss / log_freq:.4E}'
                for k, v in running_metrics.items():
                    k = k.replace('losses/', '')
                    log_msg += f'\t{k}: {v / log_freq:.4E}'
                logger.info(log_msg)
                running_loss = 0.
                running_metrics = {k: 0. for k in self.metric_keys}
                average_tps = running_tps / log_freq
                running_tps = 0
                seconds_left = float((self.args.max_steps - step) * average_tps)
                logger.info('Time per step: {}, Est. complete in: {}'.format(
                    str(timedelta(seconds=average_tps)),
                    str(timedelta(seconds=seconds_left))))

            # Plots
            self._make_plots()

            # Callback
            if callback is not None:
                continue_signal = callback(step, loss, stats)
                if continue_signal is False:
                    logger.info('Received stop signal. Stopping training.')
                    break

            # Check for convergence
            check_vals = torch.concatenate([
                # loss_track[None, ...],
                self.crystal.distances.detach().cpu(),
                self.crystal.material_roughness[None, ...].detach().cpu(),
                self.crystal.material_ior[None, ...].detach().cpu(),
                self.scene.light_radiance.detach().cpu(),
            ])
            self.convergence_detector.forward(check_vals, first_val=step == 0)
            if self.convergence_detector.converged.all():
                logger.info(f'Converged after {step + 1} iterations.')
                break

        # Final plots
        self._make_plots(force=True)

        # Restore the inverse rendering losses setting
        self.args.use_inverse_rendering = use_inverse_rendering

        logger.info('Training complete.')

    def _train_step(self) -> Tuple[Tensor, Dict[str, float]]:
        """
        Train for a single step.
        """
        loss, stats = self._process_step(add_noise=True)

        # Backpropagate errors
        (loss / self.args.acc_grad_steps).backward()

        # Take optimisation step
        if (self.step + 1) % self.args.acc_grad_steps == 0:
            # Clip gradients
            if self.args.clip_grad_norm > 0:
                nn.utils.clip_grad_norm_([self.crystal.distances], max_norm=self.args.clip_grad_norm)
                nn.utils.clip_grad_norm_([self.crystal.rotation], max_norm=self.args.clip_grad_norm)

            # Check for bad gradients
            for group in self.optimiser.param_groups:
                for param in group['params']:
                    if param.grad is not None:
                        if is_bad(param.grad):
                            logger.warning('Bad gradients detected!')
                            param.grad.zero_()

            # Optimisation step
            self.optimiser.step()
            self.optimiser.zero_grad()

            # Clamp parameters
            self.crystal.clamp_parameters(rescale=False)
            self.conj_switch_probs.data = torch.clamp(
                self.conj_switch_probs,
                min=self.args.conj_switch_prob_min,
                max=self.args.conj_switch_prob_max
            )
            if self.distances_min is not None:
                self.crystal.distances.data = self.crystal.distances.clamp(min=self.distances_min)

            # Actually switch the distances where the switch prob is high enough
            if self.args.use_conj_switching:
                with torch.no_grad():
                    for i, p in enumerate(self.conj_pairs):
                        if self.conj_switch_probs[i] > 0.7:
                            self.crystal.distances.data[p[0]], self.crystal.distances.data[p[1]] = \
                                self.crystal.distances[p[1]], self.crystal.distances[p[0]]
                            self.conj_switch_probs.data[i] = 1 - self.conj_switch_probs[i]

        # Log losses
        for key, val in stats.items():
            self.tb_logger.add_scalar(key, float(val), self.step)

        return loss, stats

    def _process_step(self, add_noise: bool = True) -> Tuple[Tensor, Dict[str, float]]:
        """
        Process a single step.
        """
        rotation = self.crystal.rotation
        distances = self.crystal.distances
        roughness = self.crystal.material_roughness
        ior = self.crystal.material_ior
        radiance = self.scene.light_radiance

        # Add parameter noise
        if add_noise:
            rotation = rotation + torch.randn_like(rotation) * self.args.rotation_noise
            distances = distances + torch.randn_like(distances) * self.args.distances_noise
            roughness = roughness + torch.randn_like(roughness) * self.args.material_roughness_noise
            ior = ior + torch.randn_like(ior) * self.args.material_ior_noise
            radiance = radiance + torch.randn_like(radiance) * self.args.radiance_noise

        # Randomly switch distances with their "conjugates" - the faces flipped in the c-axis
        if self.args.use_conj_switching:
            d = distances.clone()

            # Sample from the Bernoulli distribution
            if add_noise:
                for i, p in enumerate(self.conj_pairs):
                    prob = self.conj_switch_probs[i]
                    # Use Gumbel-Sigmoid for a smooth, differentiable approximation
                    switch_prob = gumbel_sigmoid(torch.log(prob / (1 - prob)))

                    # Straight-through estimator
                    switch_hard = (switch_prob > 0.5).float()
                    switch = switch_hard.detach() + switch_prob - switch_prob.detach()

                    # If the distances are switched then detach the values
                    d0 = distances[p[0]]
                    d1 = distances[p[1]]
                    if switch_hard == 1:
                        d0 = d0.detach()
                        d1 = d1.detach()
                    d[p[0]] = switch * d1 + (1 - switch) * d0
                    d[p[1]] = switch * d0 + (1 - switch) * d1

            # Switch distances according to the probabilities
            else:
                for i, p in enumerate(self.conj_pairs):
                    switch_prob = self.conj_switch_probs[i]
                    if switch_prob > 0.5:
                        d[p[0]] = distances[p[1]]
                        d[p[1]] = distances[p[0]]

            distances = d

        # Rebuild the mesh
        v, f = self.crystal.build_mesh(distances=distances, rotation=rotation, update_uv_map=False)

        # Render new image
        if self.args.use_inverse_rendering:
            device = self.scene.device
            v, f = v.to(device), f.to(device)
            eta = ior.to(device) / self.scene.crystal_material_bsdf['ext_ior']
            roughness = roughness.to(device).clone()
            radiance = radiance.to(device).clone()
            X_pred = self._render_image(v, f, eta, roughness, radiance, seed=self.step)
            X_pred = torch.clip(X_pred, 0, 1)
            if self.args.multiscale:
                X_pred = to_multiscale(X_pred, self.blur)
        else:
            X_pred = torch.zeros_like(self.X_target_wis)
        self.X_pred = X_pred

        # Use denoised target if available
        X_target = self.X_target_denoised_wis if self.X_target_denoised is not None else self.X_target_wis

        # Add some noise to the target image
        if isinstance(X_target, list):
            X_target_aug = [X + torch.randn_like(X) * self.args.image_noise_std for X in X_target]
            X_target_aug = [X.clip(0, 1) for X in X_target_aug]
        else:
            X_target_aug = X_target + torch.randn_like(X_target) * self.args.image_noise_std
            X_target_aug.clip_(0, 1)
        self.X_target_aug = X_target_aug

        # Project the crystal mesh
        if (self.args.use_keypoints and len(self.keypoint_targets) > 0) or len(self.anchors) > 0:
            self.projector.project(generate_image=False)

        # Calculate losses
        loss, stats = self._calculate_losses(distances=distances)
        self.loss = loss.item()

        return loss, stats

    @dr.wrap_ad(source='torch', target='drjit')
    def _render_image(
            self,
            vertices: mi.TensorXf,
            faces: mi.TensorXi64,
            eta: mi.TensorXf,
            roughness: mi.TensorXf,
            radiance: mi.TensorXf,
            seed: int = 1
    ):
        if seed < 0:
            seed = 0
        self.scene_params[Scene.VERTEX_KEY] = dr.ravel(vertices)
        self.scene_params[Scene.FACES_KEY] = dr.ravel(faces)
        self.scene_params[Scene.ETA_KEY] = dr.ravel(eta)
        self.scene_params[Scene.ROUGHNESS_KEY] = dr.ravel(roughness)
        self.scene_params[Scene.RADIANCE_KEY] = dr.unravel(mi.Color3f, radiance)
        self.scene_params.update()
        return mi.render(self.scene.mi_scene, self.scene_params, seed=max(0, seed))

    def _calculate_losses(
            self,
            is_patch: bool = False,
            distances: Optional[Tensor] = None
    ) -> Tuple[Tensor, Dict[str, float]]:
        """
        Calculate losses.
        """

        # Inverse rendering losses
        if self.args.use_inverse_rendering:
            l1_loss, l1_stats = self._img_loss(X_target=self.X_target_aug, X_pred=self.X_pred, loss_type='l1',
                                               decay_factor=self.args.l_decay_l1)
            l2_loss, l2_stats = self._img_loss(X_target=self.X_target_aug, X_pred=self.X_pred, loss_type='l2',
                                               decay_factor=self.args.l_decay_l2)
            percept_loss, percept_stats = self._perceptual_loss()
            latent_loss, latent_stats = self._latents_loss()
            rcf_loss, rcf_stats = self._rcf_loss(is_patch=is_patch)
        else:
            l1_loss, l1_stats = torch.tensor(0.), {}
            l2_loss, l2_stats = torch.tensor(0.), {}
            percept_loss, percept_stats = torch.tensor(0.), {}
            latent_loss, latent_stats = torch.tensor(0.), {}
            rcf_loss, rcf_stats = torch.tensor(0.), {}

<<<<<<< HEAD
        # Regularisations
        overshoot_loss, overshoot_stats = self._overshoot_loss(distances=distances)
        symmetry_loss, symmetry_stats = self._symmetry_loss()
        z_pos_loss, z_pos_stats = self._z_pos_loss()
        rxy_loss, rxy_stats = self._rotation_xy_loss()
        switch_loss, switch_stats = self._switch_loss()
        temporal_loss, temporal_stats = self._temporal_loss()

        # Keypoints and anchors
        keypoints_loss, keypoints_stats = self._keypoints_loss()
        anchors_loss, anchors_stats = self._anchors_loss()
        
        # Edge matching
        edge_matching_loss, edge_matching_stats = self._edge_matching_loss()

        # Combine losses
        loss = l1_loss.cpu() * self.args.w_img_l1 \
               + l2_loss.cpu() * self.args.w_img_l2 \
               + percept_loss.cpu() * self.args.w_perceptual \
               + latent_loss.cpu() * self.args.w_latent \
               + rcf_loss.cpu() * self.args.w_rcf \
               + overshoot_loss * self.args.w_overshoot \
               + symmetry_loss * self.args.w_symmetry \
               + z_pos_loss * self.args.w_z_pos \
               + rxy_loss * self.args.w_rotation_xy \
               + switch_loss * self.args.w_switch_probs \
               + temporal_loss * self.args.w_temporal \
               + keypoints_loss * self.args.w_keypoints \
               + anchors_loss * self.args.w_anchors \
               + edge_matching_loss *self.args.w_edge_matching

        # Combine stats
        stats = {
            'losses/total': loss.item(),
            **l1_stats, **l2_stats, **percept_stats, **latent_stats, **rcf_stats, **overshoot_stats, **symmetry_stats,
            **z_pos_stats, **rxy_stats, **switch_stats, **temporal_stats, **keypoints_stats, **anchors_stats, **edge_matching_stats
        }

        # Patches - recalculate all the losses for each patch
=======
        # Combine image losses
        image_loss = l1_loss.cpu() * self.args.w_img_l1 \
                     + l2_loss.cpu() * self.args.w_img_l2 \
                     + percept_loss.cpu() * self.args.w_perceptual \
                     + latent_loss.cpu() * self.args.w_latent \
                     + rcf_loss.cpu() * self.args.w_rcf

>>>>>>> 87ab8439
        if not is_patch:
            # Regularisations
            overshoot_loss, overshoot_stats = self._overshoot_loss(distances=distances)
            symmetry_loss, symmetry_stats = self._symmetry_loss()
            z_pos_loss, z_pos_stats = self._z_pos_loss()
            rxy_loss, rxy_stats = self._rotation_xy_loss()
            switch_loss, switch_stats = self._switch_loss()
            temporal_loss, temporal_stats = self._temporal_loss()

            # Keypoints and anchors
            keypoints_loss, keypoints_stats = self._keypoints_loss()
            anchors_loss, anchors_stats = self._anchors_loss()

            # Combine losses
            loss = image_loss \
                   + overshoot_loss * self.args.w_overshoot \
                   + symmetry_loss * self.args.w_symmetry \
                   + z_pos_loss * self.args.w_z_pos \
                   + rxy_loss * self.args.w_rotation_xy \
                   + switch_loss * self.args.w_switch_probs \
                   + temporal_loss * self.args.w_temporal \
                   + keypoints_loss * self.args.w_keypoints \
                   + anchors_loss * self.args.w_anchors

            # Patches - recalculate the image losses for each patch
            patch_loss, patch_stats = self._patches_loss()
            loss = loss * self.args.w_fullsize + patch_loss * self.args.w_patches

            # Combine stats
            stats = {
                'losses/total': loss.item(),
                **l1_stats, **l2_stats, **percept_stats, **latent_stats, **rcf_stats, **overshoot_stats,
                **symmetry_stats,
                **z_pos_stats, **rxy_stats, **switch_stats, **temporal_stats, **keypoints_stats, **anchors_stats,
                **patch_stats
            }

        else:
            loss = image_loss
            stats = {**l1_stats, **l2_stats, **percept_stats, **latent_stats, **rcf_stats}

        assert not is_bad(loss), 'Bad loss!'

        return loss, stats

    def _img_loss(
            self,
            X_target: Union[Tensor, List[Tensor]],
            X_pred: Union[Tensor, List[Tensor], List[List[Tensor]]],
            loss_type: str,
            decay_factor: float = 1.
    ) -> Tuple[Tensor, Dict[str, float]]:
        """
        Calculate the image loss.
        """
        loss = torch.tensor(0., device=self.device)
        stats = {}

        # If the input is a list of lists then it is a multiscale probabilistic samples
        if isinstance(X_pred, list) and isinstance(X_pred[0], list):
            X_pred = [torch.stack([b[i] for b in X_pred]) for i in range(len(X_pred[0]))]
            X_target = [a[None, ...].expand_as(b) for a, b in zip(X_target, X_pred)]
        elif isinstance(X_target, Tensor) and isinstance(X_pred, Tensor) and X_target.shape != X_pred.shape:
            if X_target.ndim == 3 and X_pred.ndim == 3:
                raise RuntimeError(f'Image shapes do not match: {X_target.shape} != {X_pred.shape}')
            if X_target.ndim == 3:
                assert X_pred.ndim == 4, f'Image shapes do not match: {X_target.shape} != {X_pred.shape}'
                X_target = X_target[None, ...].expand_as(X_pred)
            else:
                assert X_target.ndim == 4, f'Image shapes do not match: {X_target.shape} != {X_pred.shape}'
                assert len(X_target) == 1, \
                    f'Target image must be a single image, not a batch. {len(X_target)} received.'
                X_target = X_target.expand_as(X_pred[0])

        # Multiscale losses
        if isinstance(X_target, list):
            assert isinstance(X_pred, list) and len(X_target) == len(X_pred)
            for i in range(len(X_target)):
                l, _ = self._img_loss(X_target[i], X_pred[i], loss_type=loss_type)
                ld = l * decay_factor**i
                stats[f'ms/{loss_type}/raw/{i}'] = l.item()
                stats[f'ms/{loss_type}/dec/{i}'] = ld.item()
                loss = loss + ld
            stats[f'losses/{loss_type}'] = loss.item()
            return loss, stats

        # Single scale loss
        if loss_type == 'l.5':
            loss = torch.mean(((X_target - X_pred).abs() + 1e-6).sqrt())
        elif loss_type == 'l1':
            loss = torch.mean((X_target - X_pred).abs())
        elif loss_type == 'l2':
            loss = torch.mean((X_target - X_pred)**2)
        elif loss_type == 'l4':
            loss = torch.mean((X_target - X_pred)**4)
        else:
            raise ValueError(f'Unknown loss type: {loss_type}.')
        stats[f'losses/{loss_type}'] = loss.item()

        return loss, stats

    def _perceptual_loss(self) -> Tuple[Tensor, Dict[str, float]]:
        """
        Calculate the perceptual loss.
        """
        loss = torch.tensor(0., device=self.device)
        stats = {}
        if not self.args.use_perceptual_model or self.perceptual_model is None:
            return loss, stats

        # If multiscale, just use the first (largest) image
        X_target = self.X_target_aug
        X_pred = self.X_pred
        if self.args.multiscale:
            assert isinstance(X_target, list) and isinstance(X_pred, list)
            X_target = X_target[0]
            X_pred = X_pred[0]

        # Calculate the perceptual loss
        if X_target.ndim == 3:
            X_target = X_target[None, ...]
        if X_pred.ndim == 3:
            X_pred = X_pred[None, ...]
        assert len(X_target) == len(X_pred)
        model_input = torch.cat([X_target, X_pred]).permute(0, 3, 1, 2)
        img_feats = self.perceptual_model(model_input)
        for i, f in enumerate(img_feats):
            f_target, f_pred = f.chunk(2)
            l, _ = self._img_loss(f_target, f_pred, loss_type='l2')
            ld = l * self.args.l_decay_perceptual**i
            stats[f'perceptual/raw/{i}'] = l.item()
            stats[f'perceptual/dec/{i}'] = ld.item()
            loss = loss + ld
        stats['losses/perceptual'] = loss.item()

        return loss, stats

    def _latents_loss(self) -> Tuple[Tensor, Dict[str, float]]:
        """
        Calculate the latent-encoding loss.
        """
        loss = torch.tensor(0., device=self.device)
        stats = {}
        if not self.args.use_latents_model or self.latents_model is None:
            return loss, stats

        # If multiscale, just use the first (largest) image
        X_target = self.X_target_aug
        X_pred = self.X_pred
        if self.args.multiscale:
            assert isinstance(X_target, list) and isinstance(X_pred, list)
            X_target = X_target[0]
            X_pred = X_pred[0]

        # Encode the images
        if X_target.ndim == 3:
            X_target = X_target[None, ...]
        if X_pred.ndim == 3:
            X_pred = X_pred[None, ...]
        assert len(X_target) == len(X_pred)
        model_input = torch.cat([X_target, X_pred]).permute(0, 3, 1, 2)

        # Resize images for input
        if self.args.latents_input_size == 0:
            input_size = self.dn_config.data.init_args.train.params.config.size
        elif self.args.latents_input_size == -1:
            input_size = model_input.shape[-1]
        else:
            input_size = self.args.latents_input_size
        if model_input.shape[-1] != input_size:
            model_input = F.interpolate(model_input, size=(input_size, input_size), mode='bilinear',
                                        align_corners=False)

        # Calculate encodings
        quant, diff, _, loss_break = self.latents_model.encode(model_input)
        img_feats = quant.permute(1, 0, 2, 3)

        # Calculate the loss
        for i, f in enumerate(img_feats):
            f_target, f_pred = f.chunk(2)
            l, _ = self._img_loss(f_target, f_pred, loss_type='l1')
            ld = l * self.args.l_decay_latent**i
            stats[f'latent/raw/{i}'] = l.item()
            stats[f'latent/dec/{i}'] = ld.item()
            loss = loss + ld
        stats['losses/latent'] = loss.item()

        return loss, stats

    def _rcf_loss(self, is_patch: bool = False) -> Tuple[Tensor, Dict[str, float]]:
        """
        Calculate the RCF edge detection loss.
        """
        loss = torch.tensor(0., device=self.device)
        stats = {}
        if not self.args.use_rcf_model or self.rcf is None:
            return loss, stats

        # If multiscale, just use the first (largest) image
        X_target = self.X_target_aug
        X_pred = self.X_pred
        if self.args.multiscale:
            assert isinstance(X_target, list) and isinstance(X_pred, list)
            X_target = X_target[0]
            X_pred = X_pred[0]

        # Calculate the RCF loss
        if X_target.ndim == 3:
            X_target = X_target[None, ...]
        if X_pred.ndim == 3:
            X_pred = X_pred[None, ...]
        assert len(X_target) == len(X_pred)
        model_input = torch.cat([X_target, X_pred]).permute(0, 3, 1, 2)
        rcf_feats = self.rcf(model_input, apply_sigmoid=False)
        for i, f in enumerate(rcf_feats):
            f_target, f_pred = f.chunk(2)
            l, _ = self._img_loss(f_target, f_pred, loss_type='l2')
            ld = l * self.args.l_decay_perceptual**i
            stats[f'rcf/raw/{i}'] = l.item()
            stats[f'rcf/dec/{i}'] = ld.item()
            loss = loss + ld
        stats['losses/rcf'] = loss.item()
        if not is_patch:
            self.rcf_feats = rcf_feats

        return loss, stats

    def _overshoot_loss(self, distances: Optional[Tensor] = None) -> Tuple[Tensor, Dict[str, float]]:
        """
        Calculate the distances overshoot loss - to regularise the distances to touch the polyhedron.
        """
        if distances is None:
            distances = self.crystal.distances
        d_min = (self.crystal.N @ self.crystal.vertices_og.T).amax(dim=1)[:len(self.crystal.miller_indices)]
        overshoot = distances - d_min
        loss = torch.where(
            overshoot > 0,
            overshoot**2,
            torch.zeros_like(overshoot)
        ).mean()
        stats = {'losses/overshoot': loss.item()}
        return loss, stats

    def _symmetry_loss(self) -> Tuple[Tensor, Dict[str, float]]:
        """
        Calculate the symmetry loss - how close are the face distances within each group.
        """
        loss = torch.tensor(0., device=self.crystal.origin.device)
        if self.symmetry_idx is None:
            return loss, {}
        for i, hkl in enumerate(self.manager.ds.dataset_args.miller_indices):
            group_idxs = (self.symmetry_idx == i).nonzero().squeeze().tolist()
            if len(group_idxs) == 1:
                continue
            d_group = self.crystal.all_distances[group_idxs]
            l = ((d_group - d_group.mean())**2).mean()
            loss = loss + l
        stats = {'losses/symmetry': loss.item()}
        return loss, stats

    def _z_pos_loss(self) -> Tuple[Tensor, Dict[str, float]]:
        """
        Calculate the z position loss - how close is the bottom vertex to the z=0 plane.
        """
        loss = self.crystal.vertices.amin(dim=0)[2]**2
        stats = {'losses/z_pos': loss.item()}
        return loss, stats

    def _rotation_xy_loss(self) -> Tuple[Tensor, Dict[str, float]]:
        """
        Calculate the rotation loss - assuming the crystal should by lying flat on the xy plane.
        """
        loss = self.crystal.rotation[:2].abs().mean()
        stats = {'losses/rotation_xy': loss.item()}
        return loss, stats

    def _patches_loss(self) -> Tuple[Tensor, Dict[str, float]]:
        """
        Calculate the super-resolution patches loss.
        """
        loss = torch.tensor(0., device=self.device)
        stats = {}
        if not self.args.use_inverse_rendering or self.args.n_patches is None or self.args.n_patches <= 0 or self.scene_params is None:
            return loss, stats

        ps = self.args.patch_size
        ps2 = ps // 2
        wis = self.args.rendering_size
        device = self.scene.device

        # If multiscale, just use the first (largest) image
        X_target_og = self.X_target_aug
        X_pred_og = self.X_pred
        if self.args.multiscale:
            assert isinstance(X_target_og, list) and isinstance(X_pred_og, list)
            X_target = X_target_og[0].clone()
            X_pred = X_pred_og[0].clone()
        else:
            X_target = X_target_og.clone()
            X_pred = X_pred_og.clone()

        # Use the L2 error map to select the best patches
        with torch.no_grad():
            l2 = ((X_pred - X_target)**2).mean(dim=-1).detach()
            error_map = F.interpolate(
                l2[None, None, ...], size=self.X_target.shape[0],
                mode='bilinear', align_corners=False
            )[0, 0]
            X_target_patches, patch_centres = generate_attention_patches(
                X=self.X_target_denoised.permute(2, 0, 1),
                X_kp=error_map,
                patch_search_res=256,
                n_patches=self.args.n_patches,
                patch_size=ps,
                attenuation_sigma=0.5,
                max_attenuation_factor=1.5,
            )
            X_target_patches = F.interpolate(
                X_target_patches[0],
                size=(wis, wis),
                mode='bilinear', align_corners=False
            ).permute(0, 2, 3, 1)

        # Update the film size parameters
        sf = wis / ps
        self.scene_params[Scene.FILM_SIZE_KEY] = round(self.X_target.shape[0] * sf)
        self.scene_params[Scene.FILM_CROP_SIZE_KEY] = self.args.rendering_size

        # Render the patches
        X_pred_patches = []
        for i, patch_centre in enumerate(patch_centres):
            vertices = self.crystal.mesh_vertices.to(device)
            faces = self.crystal.mesh_faces.to(device)
            eta = self.crystal.material_ior.to(device) / self.scene.crystal_material_bsdf['ext_ior']
            roughness = self.crystal.material_roughness.to(device).clone()
            radiance = self.scene.light_radiance.to(device).clone()
            self.scene_params[Scene.FILM_CROP_OFFSET_KEY] = (patch_centre * sf - wis / 2).round().int().tolist()
            X_pred_patch = self._render_image(
                vertices, faces, eta, roughness, radiance,
                seed=self.step + i
            )
            X_pred_patches.append(X_pred_patch)
        X_pred_patches = torch.stack(X_pred_patches)

        # Restore full-size rendering parameters
        self.scene_params[Scene.FILM_SIZE_KEY] = self.args.rendering_size
        self.scene_params[Scene.FILM_CROP_OFFSET_KEY] = [0, 0]

        # Calculate losses for each pair of patches
        self.X_pred = X_pred_patches
        self.X_target_aug = X_target_patches
        patch_loss, patch_stats = self._calculate_losses(is_patch=True)
        patch_stats = {f'patches/{k.replace("losses/", "")}/{i}': v for k, v in patch_stats.items() if 'losses/' in k}
        stats.update(patch_stats)
        loss = loss + patch_loss

        stats['losses/patches'] = loss.item()

        # Restore the original image
        self.X_pred = X_pred
        self.X_target_aug = X_target

        # Save the patches
        self.patch_centres = patch_centres
        self.X_pred_patches = X_pred_patches
        self.X_target_patches = X_target_patches

        return loss, stats

    def _switch_loss(self) -> Tuple[Tensor, Dict[str, float]]:
        """
        Calculate the conjugate switching loss.
        """
        loss = torch.tensor(0., device=self.conj_switch_probs.device)
        stats = {}
        if not self.args.use_conj_switching or self.conj_switch_probs is None:
            return loss, stats

        # Add a term to encourage selecting 0 or 1
        loss = torch.where(
            self.conj_switch_probs < 0.5,
            self.conj_switch_probs**2,
            (1 - self.conj_switch_probs)**2
        ).mean()
        stats['losses/switch'] = loss.item()

        return loss, stats

    def _temporal_loss(self) -> Tuple[Tensor, Dict[str, float]]:
        """
        Calculate the temporal regularisation loss.
        """
        loss = torch.tensor(0., device=self.crystal.distances.device)
        stats = {}
        if self.distances_est is None:
            return loss, stats

        # L2 loss between the current distances and estimated from the sequence history
        loss = torch.mean((self.crystal.distances - self.distances_est)**2)
        stats['losses/temporal_dists'] = loss.item()

        return loss, stats

    def _keypoints_loss(self):
        """
        Calculate the keypoints loss.
        """
        loss = torch.tensor(0., device=self.keypoint_targets.device)
        stats = {}
        if not self.args.use_keypoints or self.keypoint_targets is None or len(self.keypoint_targets) == 0:
            return loss, stats

        # Calculate the closest distances between the projected keypoints and the detected targets
        k_pred = self.projector.keypoints_rel
        k_target = self.keypoint_targets
        if self.args.keypoints_loss_type == 'mindists':
            distances = torch.cdist(k_pred, k_target)
            d_target_to_pred = distances.amin(dim=0)
            d_pred_to_target = distances.amin(dim=1)
            loss = d_target_to_pred.mean() + d_pred_to_target.mean()

        # Calculate the sinkhorn loss
        elif self.args.keypoints_loss_type == 'sinkhorn':
            loss_mod = SamplesLoss('sinkhorn', p=2, blur=0.0001, reach=0.1)
            loss = loss_mod(k_pred, k_target)

        # Calculate the hausdorff loss
        elif self.args.keypoints_loss_type == 'hausdorff':
            loss_mod = SamplesLoss('hausdorff', p=2, blur=0.01)
            loss = loss_mod(k_pred, k_target)

        else:
            raise RuntimeError(f'Unknown keypoints loss type: {self.args.keypoints_loss_type}.')

        stats[f'losses/keypoints'] = loss.item()

        return loss, stats

    def _anchors_loss(self):
        """
        Calculate the loss for manual constraints.
        """
        loss = torch.tensor(0.)
        stats = {}
        if len(self.anchors) == 0:
            return loss, stats

        # Calculate the loss for each anchor
        losses = []
        for vertex_key, anchor_coords in self.anchors.items():
            vertex_id, face_idx = vertex_key
            cluster_idx = self.projector.cluster_idxs[self.projector.vertex_ids == vertex_id]
            is_visible = False
            if len(cluster_idx) > 0:
                cluster_key = (cluster_idx.item(), face_idx)
                is_visible = cluster_key in self.projector.projected_vertex_keys

            # Vertex is visible, so calculate the distance between the vertex and the target anchor location
            if is_visible:
                idx = self.projector.projected_vertex_keys.index(cluster_key)
                v_coords = self.projector.projected_vertices_rel[idx]
                l = (v_coords - anchor_coords).norm()
                losses.append(l)

            # Vertex is not visible, so set the distance to 0
            else:
                l = torch.tensor(0., device=self.device)

            # Log the loss per-anchor
            v_id, face_idx = vertex_key
            stats[f'anchors/{v_id}_{face_idx}'] = l.item()

        # Take the mean of the visible anchors
        if len(losses) > 0:
            loss = torch.stack(losses).mean()
        stats[f'losses/anchors'] = loss.item()

        return loss, stats
    
    def _edge_matching_loss(self):
        """
        Calculate the edge matching loss.
        """
        loss = torch.tensor(0., device=self.crystal.distances.device)
        stats = {}
        if not self.args.edge_matching:
            return loss, stats
        
        # Calculate the distance between a point on the edge
        # of the crystal and a found edge
        edge_points = self.projector.edge_points
        edge_normals = self.projector.edge_normals   
        
        # These need to be calulated first     
        
        
        loss, distances = self.edge_matching_model(edge_points,edge_normals, self.rcf_feats[5])
        
        stats[f'losses/edgematching'] = loss.item()
        
        return loss, stats

    @torch.no_grad()
    def _make_plots(
            self,
            force: bool = False
    ):
        """
        Generate some example plots.
        """
        if self.args.plot_every_n_steps > -1 and (force or (self.step + 1) % self.args.plot_every_n_steps == 0):
            logger.info('Plotting.')
            # Re-process the step with no noise for plotting
            self._process_step(add_noise=False)
            with torch.no_grad():
                fig = self._plot_comparison()
                self._save_plot(fig, 'optimisation')
            if self.patch_centres is not None:
                fig = self._plot_patches()
                self._save_plot(fig, 'patches')

    @torch.no_grad()
    def _plot_comparison(self) -> Figure:
        """
        Plot the target and optimised images side by side.
        """
        X_target_og = self.X_target if isinstance(self.X_target, Tensor) else self.X_target[0]
        X_target_dn = self.X_target_denoised if isinstance(self.X_target_denoised, Tensor) \
            else self.X_target_denoised[0]
        Xs = [X_target_og, X_target_dn]
        if self.args.use_inverse_rendering:
            X_pred = [self.X_pred] if isinstance(self.X_pred, Tensor) else self.X_pred
            Xs.extend(X_pred)
        if self.args.use_keypoints:
            Xs.append(X_target_dn)
        n_cols = len(Xs)

        n_rows = 3
        rcf_feats = None
        if self.rcf_feats_og is not None:
            assert self.rcf_feats is not None, 'RCF features not available.'
            rcf_feats = [torch.cat([f0[:, 0], f1[:, 0]]) for f0, f1 in zip(self.rcf_feats_og, self.rcf_feats)]
            assert len(self.args.plot_rcf_feats) <= len(rcf_feats), \
                'Number of RCF features to plot must be less than or equal to the number of features available.'
            for f in rcf_feats:
                assert len(f) >= 3, 'Number of RCF features must match the number of images.'
            n_rows += len(self.args.plot_rcf_feats)

        fig, axes = plt.subplots(n_rows, n_cols, figsize=(n_cols * 2.3, n_rows * 2.4), squeeze=False)
        for i in range(n_cols):
            img = Xs[i]
            if isinstance(img, list):
                img = img[0]
            img = np.clip(to_numpy(img), 0, 1)
            ax = axes[0, i]
            ax.imshow(img)
            ax.axis('off')

            # Show the patches
            if i == 2 and self.args.use_inverse_rendering and self.patch_centres is not None:
                sf = X_target_og.shape[0] / img.shape[0]
                patch_centres = to_numpy(self.patch_centres) / sf
                ps = self.args.patch_size / X_target_og.shape[0] * img.shape[0]
                for x, y in patch_centres:
                    ax.scatter(x, y, c='darkblue', s=20, marker='x', alpha=0.7)
                    rect = Rectangle((x - ps // 2, y - ps // 2), ps, ps, linewidth=0.7, edgecolor='darkblue',
                                     facecolor='none', linestyle='--', alpha=0.7)
                    ax.add_patch(rect)

            # Show the target and predicted keypoints
            if self.args.use_keypoints and i == len(Xs) - 1 and self.keypoint_targets is not None:
                kp_target_abs = to_numpy(to_absolute_coordinates(self.keypoint_targets, img.shape[0]))
                kp_pred_abs = to_numpy(to_absolute_coordinates(self.projector.keypoints_rel, img.shape[0]))
                ax.scatter(*kp_target_abs.T,
                           facecolors=(0, 0.7, 0, 0.2),
                           edgecolors=(0, 0.7, 0, 0.5),
                           linewidths=0.5, s=25)
                ax.scatter(*kp_target_abs.T, marker='x', c='g', s=0.2, alpha=0.5)
                ax.scatter(*kp_pred_abs.T,
                           facecolors=(1, 0, 0, 0.2),
                           edgecolors=(1, 0, 0, 0.5),
                           linewidths=0.5, s=25)
                ax.scatter(*kp_pred_abs.T, marker='x', c='r', s=0.2, alpha=0.5)

            # Add wireframe overlay
            ax = axes[1, i]
            if img.ndim == 2:
                img = np.stack([img] * 3, axis=-1)
            self.projector.set_background(img)
            img_overlay = to_numpy(self.projector.generate_image() * 255).astype(np.uint8).squeeze().transpose(1, 2, 0)
            ax.imshow(img_overlay)
            ax.axis('off')

            # Show the target keypoints
            if self.args.use_keypoints and i == len(Xs) - 1 and self.keypoint_targets is not None:
                kp_target_abs = to_numpy(to_absolute_coordinates(self.keypoint_targets, img_overlay.shape[0]))
                ax.scatter(*kp_target_abs.T,
                           facecolors=(0, 0.7, 0, 0.2),
                           edgecolors=(0, 0.7, 0, 0.5),
                           linewidths=0.5, s=25)
                ax.scatter(*kp_target_abs.T, marker='x', c='g', s=0.2, alpha=0.5)

            # RCF features
            if rcf_feats is not None:
                for j in range(len(self.args.plot_rcf_feats)):
                    ax = axes[2 + j, i]
                    f_idx = self.args.plot_rcf_feats[j]
                    if i < len(rcf_feats[f_idx]):
                        f = rcf_feats[f_idx][i]
                        f = (f - f.min()) / (f.max() - f.min())
                        img = np.clip(to_numpy(f), 0, 1)
                        ax.imshow(img, cmap='Blues')
                    ax.axis('off')

        # Plot the distance parameters using custom method as the shared method gives a wierd performance hit
        self._plot_distances(axes[n_rows - 1, 0])

        # Plot the transformation and material parameters
        shared_args = dict(
            manager=self.manager,
            Y_pred={
                'transformation': torch.cat([
                    self.crystal.origin, self.crystal.scale[None, ...], self.crystal.rotation
                ]),
                'material': torch.cat([
                    self.crystal.material_ior[None, ...], self.crystal.material_roughness[None, ...]
                ]),
                'light': self.scene.light_radiance
            },
            colour_pred=self.args.plot_colour_pred,
            show_legend=False
        )
        plot_transformation(axes[n_rows - 1, 1], **shared_args)
        plot_material(axes[n_rows - 1, 2], **shared_args)
        if n_cols > 3:
            ax = axes[n_rows - 1, 3]
            plot_light(ax, **shared_args)
            ax.set_ylim(0, 1)

        fig.suptitle(f'Step {self.step + 1} Loss: {self.loss:.4E}')
        fig.tight_layout()
        return fig

    def _plot_distances(self, ax: Axes):
        """
        Plot the distances on the axis.
        """
        d_pred = to_numpy(self.crystal.distances)

        # Group asymmetric distances by face group
        distance_groups = {}
        grouped_order = []
        for i, hkl in enumerate(self.manager.ds.dataset_args.miller_indices):
            group_idxs = (self.symmetry_idx == i).nonzero().squeeze().tolist()
            distance_groups[hkl] = group_idxs
            grouped_order.extend(group_idxs)
        d_pred = d_pred[grouped_order]

        # Add bar chart data
        locs, bar_width, offset = _add_bars(
            ax=ax,
            pred=d_pred,
            colour_pred=self.args.plot_colour_pred,
        )

        # Reorder labels for asymmetric distances
        xlabels = []
        for i, (hkl, g) in enumerate(distance_groups.items()):
            group_labels = [''] * len(g)
            group_labels[len(g) // 2] = '(' + ''.join(map(str, hkl)) + ')'
            xlabels.extend(group_labels)

            # Add vertical separator lines between face groups
            if i < len(distance_groups) - 1:
                ax.axvline(locs[len(xlabels) - 1] + 0.5, color='black', linestyle='--', linewidth=1)

        # Replace -X with \bar{X} in labels
        xlabels = [re.sub(r'-(\d)', r'$\\bar{\1}$', label) for label in xlabels]

        ax.set_title('Distances')
        ax.set_xticks(locs)
        ax.set_xticklabels(xlabels)
        if len(xlabels) > 5:
            ax.tick_params(axis='x', labelsize='small')
        ax.set_yticks([0, 0.5, 1])
        ax.set_yticklabels(['0', '', '1'])

    def _plot_patches(self) -> Figure:
        """
        Plot the target and optimised patches side by side.
        """
        X_target = self.X_target if isinstance(self.X_target, Tensor) else self.X_target[0]
        X_target = np.clip(to_numpy(X_target), 0, 1)
        X_pred = self.X_pred if isinstance(self.X_pred, Tensor) else self.X_pred[0]
        X_pred = np.clip(to_numpy(X_pred), 0, 1)

        n_cols = 5
        if self.args.n_patches > 0 and self.args.plot_n_patches == -1:
            n_rows = self.args.n_patches
        else:
            n_rows = min(self.args.n_patches, self.args.plot_n_patches)

        fig, axes = plt.subplots(n_rows, n_cols, figsize=(n_cols * 2.3, n_rows * 2.4), squeeze=False)
        for i in range(n_rows):
            x, y = self.patch_centres[i]
            ps = self.args.patch_size

            # Show the original target image with a patch overlay
            ax = axes[i, 0]
            ax.imshow(X_target)
            ax.scatter(x, y, c='darkblue', s=20, marker='x', alpha=0.7)
            rect = Rectangle((x - ps // 2, y - ps // 2), ps, ps, linewidth=0.7, edgecolor='darkblue',
                             facecolor='none', linestyle='--', alpha=0.7)
            ax.add_patch(rect)
            ax.axis('off')

            # Show the rendered image with a patch overlay
            sf = X_target.shape[0] / X_pred.shape[0]
            x, y = x / sf, y / sf
            ps = ps / sf
            ax = axes[i, 1]
            ax.imshow(X_pred)
            ax.scatter(x, y, c='darkblue', s=20, marker='x', alpha=0.7)
            rect = Rectangle((x - ps // 2, y - ps // 2), ps, ps, linewidth=0.7, edgecolor='darkblue',
                             facecolor='none', linestyle='--', alpha=0.7)
            ax.add_patch(rect)
            ax.axis('off')

            # Show the target patch
            ax = axes[i, 2]
            X_target_patch = np.clip(to_numpy(self.X_target_patches[i]), 0, 1)
            ax.imshow(X_target_patch)
            ax.axis('off')

            # Show the optimised patch
            ax = axes[i, 3]
            X_pred_patch = np.clip(to_numpy(self.X_pred_patches[i]), 0, 1)
            ax.imshow(X_pred_patch)
            ax.axis('off')

            # Show an L2 error map
            ax = axes[i, 4]
            error_map = ((X_pred_patch - X_target_patch)**2).sum(axis=-1)
            ax.imshow(error_map)
            ax.axis('off')

        fig.suptitle(f'Step {self.step + 1} Loss: {self.loss:.4E}')
        fig.tight_layout()
        return fig

    def _save_plot(self, fig: Figure, plot_type: str):
        """
        Log the figure to the tensorboard logger and optionally save it to disk.
        """
        # Save to disk
        save_dir = self.save_dir / plot_type
        save_dir.mkdir(parents=True, exist_ok=True)
        path = save_dir / f'{self.step + 1:08d}.png'
        plt.savefig(path, bbox_inches='tight')

        # Log to tensorboard
        if self.args.plot_to_tensorboard:
            self.tb_logger.add_figure(plot_type, fig, self.step)
            self.tb_logger.flush()

        plt.close(fig)<|MERGE_RESOLUTION|>--- conflicted
+++ resolved
@@ -42,13 +42,9 @@
 from crystalsizer3d.nn.models.rcf import RCF
 from crystalsizer3d.projector import ProjectedVertexKey, Projector
 from crystalsizer3d.refiner.denoising import denoise_image
-<<<<<<< HEAD
-from crystalsizer3d.refiner.keypoint_detection import find_keypoints, to_absolute_coordinates
-from crystalsizer3d.refiner.edge_matching import ContourDistanceNormalLoss
-=======
 from crystalsizer3d.refiner.keypoint_detection import find_keypoints, generate_attention_patches, \
     to_absolute_coordinates
->>>>>>> 87ab8439
+from crystalsizer3d.refiner.edge_matching import ContourDistanceNormalLoss
 from crystalsizer3d.scene_components.scene import Scene
 from crystalsizer3d.scene_components.utils import orthographic_scale_factor
 from crystalsizer3d.util.convergence_detector import ConvergenceDetector
@@ -1326,47 +1322,6 @@
             latent_loss, latent_stats = torch.tensor(0.), {}
             rcf_loss, rcf_stats = torch.tensor(0.), {}
 
-<<<<<<< HEAD
-        # Regularisations
-        overshoot_loss, overshoot_stats = self._overshoot_loss(distances=distances)
-        symmetry_loss, symmetry_stats = self._symmetry_loss()
-        z_pos_loss, z_pos_stats = self._z_pos_loss()
-        rxy_loss, rxy_stats = self._rotation_xy_loss()
-        switch_loss, switch_stats = self._switch_loss()
-        temporal_loss, temporal_stats = self._temporal_loss()
-
-        # Keypoints and anchors
-        keypoints_loss, keypoints_stats = self._keypoints_loss()
-        anchors_loss, anchors_stats = self._anchors_loss()
-        
-        # Edge matching
-        edge_matching_loss, edge_matching_stats = self._edge_matching_loss()
-
-        # Combine losses
-        loss = l1_loss.cpu() * self.args.w_img_l1 \
-               + l2_loss.cpu() * self.args.w_img_l2 \
-               + percept_loss.cpu() * self.args.w_perceptual \
-               + latent_loss.cpu() * self.args.w_latent \
-               + rcf_loss.cpu() * self.args.w_rcf \
-               + overshoot_loss * self.args.w_overshoot \
-               + symmetry_loss * self.args.w_symmetry \
-               + z_pos_loss * self.args.w_z_pos \
-               + rxy_loss * self.args.w_rotation_xy \
-               + switch_loss * self.args.w_switch_probs \
-               + temporal_loss * self.args.w_temporal \
-               + keypoints_loss * self.args.w_keypoints \
-               + anchors_loss * self.args.w_anchors \
-               + edge_matching_loss *self.args.w_edge_matching
-
-        # Combine stats
-        stats = {
-            'losses/total': loss.item(),
-            **l1_stats, **l2_stats, **percept_stats, **latent_stats, **rcf_stats, **overshoot_stats, **symmetry_stats,
-            **z_pos_stats, **rxy_stats, **switch_stats, **temporal_stats, **keypoints_stats, **anchors_stats, **edge_matching_stats
-        }
-
-        # Patches - recalculate all the losses for each patch
-=======
         # Combine image losses
         image_loss = l1_loss.cpu() * self.args.w_img_l1 \
                      + l2_loss.cpu() * self.args.w_img_l2 \
@@ -1374,7 +1329,6 @@
                      + latent_loss.cpu() * self.args.w_latent \
                      + rcf_loss.cpu() * self.args.w_rcf
 
->>>>>>> 87ab8439
         if not is_patch:
             # Regularisations
             overshoot_loss, overshoot_stats = self._overshoot_loss(distances=distances)
@@ -1387,6 +1341,9 @@
             # Keypoints and anchors
             keypoints_loss, keypoints_stats = self._keypoints_loss()
             anchors_loss, anchors_stats = self._anchors_loss()
+
+            # Edge matching
+            edge_matching_loss, edge_matching_stats = self._edge_matching_loss()
 
             # Combine losses
             loss = image_loss \
@@ -1397,7 +1354,8 @@
                    + switch_loss * self.args.w_switch_probs \
                    + temporal_loss * self.args.w_temporal \
                    + keypoints_loss * self.args.w_keypoints \
-                   + anchors_loss * self.args.w_anchors
+                   + anchors_loss * self.args.w_anchors \
+                   + edge_matching_loss * self.args.w_edge_matching
 
             # Patches - recalculate the image losses for each patch
             patch_loss, patch_stats = self._patches_loss()
