--- conflicted
+++ resolved
@@ -18,25 +18,15 @@
     'keypoints_max_attenuation_factor', 'keypoints_low_res_catchment_distance', 'keypoints_loss_type'
 ]
 
-
 PREDICTOR_ARG_NAMES = [
     'predictor_model_path', 'initial_pred_noise_min', 'initial_pred_noise_max', 'initial_pred_oversize_input',
-<<<<<<< HEAD
     'initial_pred_max_img_size', 'multiscale', 'use_keypoints', 'use_edge_matching', 'rendering_size', 'spp',
-    'integrator_max_depth', 'integrator_rr_depth', 'n_patches', 'patch_size', 'w_img_l1', 'w_img_l2', 'w_perceptual',
-    'w_latent', 'w_rcf', 'w_overshoot', 'w_symmetry', 'w_z_pos', 'w_rotation_xy', 'w_patches', 'w_fullsize',
-    'w_switch_probs', 'w_keypoints', 'w_anchors', 'l_decay_l1', 'l_decay_l2', 'l_decay_perceptual', 'l_decay_latent',
-    'l_decay_rcf', 'perceptual_model', 'latents_model', 'mv2_config_path', 'mv2_checkpoint_path', 'rcf_model_path',
-    'rcf_loss_type', 'keypoints_loss_type', 'edge_matching_points_per_unit', 'edge_matching_rcf_size',
-    'edge_matching_use_denoised',
-=======
-    'initial_pred_max_img_size', 'multiscale', 'use_keypoints', 'rendering_size', 'spp', 'integrator_max_depth',
-    'integrator_rr_depth', 'crop_render', 'crop_render_margin', 'n_patches', 'patch_size', 'w_img_l1', 'w_img_l2',
-    'w_perceptual', 'w_latent', 'w_rcf', 'w_overshoot', 'w_symmetry', 'w_z_pos', 'w_rotation_xy', 'w_patches',
-    'w_fullsize', 'w_switch_probs', 'w_keypoints', 'w_anchors', 'l_decay_l1', 'l_decay_l2', 'l_decay_perceptual',
-    'l_decay_latent', 'l_decay_rcf', 'perceptual_model', 'latents_model', 'mv2_config_path', 'mv2_checkpoint_path',
-    'rcf_model_path', 'rcf_loss_type', 'keypoints_loss_type'
->>>>>>> b4e620fd
+    'integrator_max_depth', 'integrator_rr_depth', 'crop_render', 'crop_render_margin', 'n_patches', 'patch_size',
+    'w_img_l1', 'w_img_l2', 'w_perceptual', 'w_latent', 'w_rcf', 'w_overshoot', 'w_symmetry', 'w_z_pos',
+    'w_rotation_xy', 'w_patches', 'w_fullsize', 'w_switch_probs', 'w_keypoints', 'w_anchors', 'l_decay_l1',
+    'l_decay_l2', 'l_decay_perceptual', 'l_decay_latent', 'l_decay_rcf', 'perceptual_model', 'latents_model',
+    'mv2_config_path', 'mv2_checkpoint_path', 'rcf_model_path', 'rcf_loss_type', 'keypoints_loss_type',
+    'edge_matching_points_per_unit', 'edge_matching_rcf_size', 'edge_matching_use_denoised',
 ]
 
 PREDICTOR_ARG_NAMES_BS1 = [
@@ -193,11 +183,9 @@
             latents_model: Optional[str] = None,
             latents_input_size: int = 0,
             mv2_config_path: Optional[Path] = DATA_PATH / \
-        'MAGVIT2' / 'imagenet_lfqgan_256_B.yaml',
-            mv2_checkpoint_path: Optional[Path] = DATA_PATH / \
-        'MAGVIT2' / 'imagenet_256_B.ckpt',
+            mv2_config_path: Optional[Path] = DATA_PATH / 'MAGVIT2' / 'imagenet_lfqgan_256_B.yaml',
             rcf_model_path: Optional[Path] = DATA_PATH / \
-        'bsds500_pascal_model.pth',
+            rcf_model_path: Optional[Path] = DATA_PATH / 'bsds500_pascal_model.pth',
             rcf_loss_type: str = 'l2',
 
             # Runtime args
